import pino from 'pino';

// 強制設置 UTF-8 編碼和語言環境
process.env.LANG = process.env.LANG || 'zh_TW.UTF-8';
process.env.LC_ALL = process.env.LC_ALL || 'zh_TW.UTF-8';
process.env.LC_CTYPE = process.env.LC_CTYPE || 'zh_TW.UTF-8';

// 強制設置標準輸出編碼
if (process.stdout.setEncoding) {
  process.stdout.setEncoding('utf8');
}
if (process.stderr.setEncoding) {
  process.stderr.setEncoding('utf8');
}

// 檢查是否為本地開發環境（更寬鬆的判斷）
const isLocalDevelopment = process.env.NODE_ENV === 'development' || 
                          !process.env.NODE_ENV || // 沒有設置 NODE_ENV
                          process.env.PORT === '4000' || // 本地開發端口
                          process.platform === 'darwin' || // macOS
                          process.platform === 'win32' || // Windows  
                          (process.env.HOSTNAME && process.env.HOSTNAME.includes('localhost')); // localhost

// 創建 pino logger 實例
const logger = pino({
  level: process.env.LOG_LEVEL || 'info',
  base: undefined, // 移除 pid/hostname 噪音
  timestamp: pino.stdTimeFunctions.isoTime,
  serializers: pino.stdSerializers,
<<<<<<< HEAD
  // 改善配置以支持本地開發
  transport: isLocalDevelopment ? {
=======
  // 簡化 transport 配置以避免編碼問題
  transport: isDevelopment ? {
>>>>>>> fe0d7313
    target: 'pino-pretty',
    options: {
      // 最小化配置，避免編碼衝突
      colorize: true,
      translateTime: 'SYS:standard',
      ignore: 'pid,hostname',
      singleLine: true,
      // 確保同步輸出
      sync: true
    }
  } : {
<<<<<<< HEAD
    // 生產環境但如果是本地測試，使用改良的 JSON 格式
=======
    // 生產環境直接輸出 JSON，不使用 pretty
>>>>>>> fe0d7313
    target: 'pino/file',
    options: {
      destination: 1, // stdout
      sync: true, // 本地測試時使用同步輸出
      // 確保 UTF-8 編碼正確處理
      mkdir: false
    }
  }
});

// 在非開發環境但是本地測試時，提供友善提示
if (!isLocalDevelopment && (process.platform === 'darwin' || process.platform === 'win32')) {
  console.log('💡 提示：如要在本地查看格式化的日誌，請設置 NODE_ENV=development');
}

// 設置全域 log 對象
globalThis.log = logger;

export { logger };<|MERGE_RESOLUTION|>--- conflicted
+++ resolved
@@ -27,13 +27,7 @@
   base: undefined, // 移除 pid/hostname 噪音
   timestamp: pino.stdTimeFunctions.isoTime,
   serializers: pino.stdSerializers,
-<<<<<<< HEAD
-  // 改善配置以支持本地開發
   transport: isLocalDevelopment ? {
-=======
-  // 簡化 transport 配置以避免編碼問題
-  transport: isDevelopment ? {
->>>>>>> fe0d7313
     target: 'pino-pretty',
     options: {
       // 最小化配置，避免編碼衝突
@@ -45,11 +39,7 @@
       sync: true
     }
   } : {
-<<<<<<< HEAD
     // 生產環境但如果是本地測試，使用改良的 JSON 格式
-=======
-    // 生產環境直接輸出 JSON，不使用 pretty
->>>>>>> fe0d7313
     target: 'pino/file',
     options: {
       destination: 1, // stdout
