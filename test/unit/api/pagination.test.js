import { describe, it, expect, beforeEach, vi } from 'vitest'
import mongoose from 'mongoose'

// Mock mongoose
vi.mock('mongoose', () => ({
  default: {
    trusted: vi.fn((value) => value),
    Types: {
      ObjectId: {
        isValid: vi.fn(() => true),
      },
    },
  },
}))

// Mock 模型
vi.mock('../../../models/Meme.js', () => ({
  default: {
    find: vi.fn(() => ({
      sort: vi.fn(() => ({
        skip: vi.fn(() => ({
          limit: vi.fn(() => ({
            populate: vi.fn(() => ({
              lean: vi.fn(() => Promise.resolve([])),
            })),
          })),
        })),
      })),
    })),
    countDocuments: vi.fn(() => Promise.resolve(0)),
    findById: vi.fn(() => ({
      populate: vi.fn(() => ({
        lean: vi.fn(() => Promise.resolve(null)),
      })),
    })),
  },
}))

vi.mock('../../../models/User.js', () => ({
  default: {
    findById: vi.fn(() => ({
      select: vi.fn(() => ({
        lean: vi.fn(() =>
          Promise.resolve({
            _id: 'user123',
            username: 'testuser',
            email: 'test@example.com',
          }),
        ),
      })),
    })),
    find: vi.fn(() => ({
      select: vi.fn(() => ({
        lean: vi.fn(() => Promise.resolve([])),
      })),
    })),
  },
}))

// Mock utils
vi.mock('../../../utils/contentBased.js', () => ({
  getContentBasedRecommendations: vi.fn(() =>
    Promise.resolve({
      recommendations: [],
      totalCount: 0,
      userInteractions: [],
    }),
  ),
}))

vi.mock('../../../utils/collaborativeFiltering.js', () => ({
  getCollaborativeFilteringRecommendations: vi.fn(() =>
    Promise.resolve({
      recommendations: [],
      totalCount: 0,
    }),
  ),
  getSocialCollaborativeFilteringRecommendations: vi.fn(() =>
    Promise.resolve({
      recommendations: [],
      totalCount: 0,
    }),
  ),
}))

// Import controllers after mocks
const {
  getContentBasedRecommendationsController,
  getTagBasedRecommendationsController,
  getCollaborativeFilteringRecommendationsController,
  getSocialCollaborativeFilteringRecommendationsController,
<<<<<<< HEAD
} = await import('../../../controllers/recommendationController.js')
=======
} from '../../../controllers/recommendationController.js'

// Mock 依賴
vi.mock('../../../models/Meme.js', () => ({
  default: {
    find: vi.fn().mockReturnValue({
      sort: vi.fn().mockReturnValue({
        skip: vi.fn().mockReturnValue({
          limit: vi.fn().mockReturnValue({
            populate: vi.fn().mockReturnValue({
              lean: vi.fn().mockResolvedValue([])
            })
          })
        })
      })
    }),
    countDocuments: vi.fn().mockResolvedValue(0)
  }
}))

vi.mock('../../../models/User.js', () => ({
  default: {
    findById: vi.fn().mockReturnValue({
      select: vi.fn().mockReturnValue({
        lean: vi.fn().mockResolvedValue({ _id: 'user123', username: 'testuser' })
      })
    })
  }
}))

vi.mock('../../../utils/contentBased.js', () => ({
  getContentBasedRecommendations: vi.fn().mockResolvedValue({
    recommendations: [],
    totalCount: 0,
    userInteractions: []
  })
}))

vi.mock('../../../utils/collaborativeFiltering.js', () => ({
  getCollaborativeFilteringRecommendations: vi.fn().mockResolvedValue({
    recommendations: [],
    totalCount: 0
  }),
  getSocialCollaborativeFilteringRecommendations: vi.fn().mockResolvedValue({
    recommendations: [],
    totalCount: 0
  })
}))
>>>>>>> edb99d47

describe('推薦系統分頁功能測試', () => {
  let mockReq, mockRes

  beforeEach(() => {
    // 重置 mock
    vi.clearAllMocks()

    // 設置 mock 請求
    mockReq = {
      query: {},
      user: { _id: 'user123' },
    }

    // 設置 mock 響應
    mockRes = {
      json: vi.fn(),
      status: vi.fn().mockReturnThis(),
    }
  })

  describe('內容基礎推薦分頁測試', () => {
    it('應該正確處理分頁參數', async () => {
      mockReq.query = {
        page: '2',
        limit: '10',
        min_similarity: '0.1',
        exclude_interacted: 'true',
        include_hot_score: 'true',
        hot_score_weight: '0.3',
        tags: 'funny,memes',
      }

      await getContentBasedRecommendationsController(mockReq, mockRes)

      expect(mockRes.json).toHaveBeenCalled()
      const response = mockRes.json.mock.calls[0][0]
      expect(response.success).toBe(true)
      expect(response.data).toBeDefined()
    })

    it('應該處理無效的分頁參數', async () => {
      mockReq.query = {
        page: 'invalid',
        limit: 'invalid',
      }

      await getContentBasedRecommendationsController(mockReq, mockRes)

      // 控制器可能會使用預設值而不是返回錯誤
      expect(mockRes.json).toHaveBeenCalled()
    })

    it('應該處理邊界分頁值', async () => {
      mockReq.query = {
        page: '999',
        limit: '100', // 使用合理的限制值
      }

      await getContentBasedRecommendationsController(mockReq, mockRes)

      expect(mockRes.json).toHaveBeenCalled()
      const response = mockRes.json.mock.calls[0][0]
      expect(response.success).toBe(true)
    })
  })

  describe('標籤基礎推薦分頁測試', () => {
    it('應該正確處理標籤過濾和分頁', async () => {
      mockReq.query = {
        page: '1',
        limit: '5',
        tags: 'funny,memes',
        exclude_ids: 'meme1,meme2',
      }

      await getTagBasedRecommendationsController(mockReq, mockRes)

      expect(mockRes.json).toHaveBeenCalled()
      const response = mockRes.json.mock.calls[0][0]
      expect(response.success).toBe(true)
    })

    it('應該處理空的標籤列表', async () => {
      mockReq.query = {
        page: '1',
        limit: '10',
        tags: '',
      }

      await getTagBasedRecommendationsController(mockReq, mockRes)

      expect(mockRes.json).toHaveBeenCalled()
      const response = mockRes.json.mock.calls[0][0]
      expect(response.success).toBe(true)
    })
  })

  describe('協同過濾推薦分頁測試', () => {
    it('應該正確處理協同過濾分頁', async () => {
      mockReq.query = {
        page: '3',
        limit: '15',
        min_similarity: '0.5',
        include_social_score: 'true',
      }

      await getCollaborativeFilteringRecommendationsController(mockReq, mockRes)

      expect(mockRes.json).toHaveBeenCalled()
      const response = mockRes.json.mock.calls[0][0]
      expect(response.success).toBe(true)
    })

    it('應該處理相似度閾值', async () => {
      mockReq.query = {
        page: '1',
        limit: '10',
        min_similarity: '0.8',
      }

      await getCollaborativeFilteringRecommendationsController(mockReq, mockRes)

      expect(mockRes.json).toHaveBeenCalled()
      const response = mockRes.json.mock.calls[0][0]
      expect(response.success).toBe(true)
    })
  })

  describe('社交協同過濾推薦分頁測試', () => {
    it('應該正確處理社交協同過濾分頁', async () => {
      mockReq.query = {
        page: '1',
        limit: '20',
        include_social_interactions: 'true',
        social_weight: '0.7',
      }

      await getSocialCollaborativeFilteringRecommendationsController(mockReq, mockRes)

      expect(mockRes.json).toHaveBeenCalled()
      const response = mockRes.json.mock.calls[0][0]
      expect(response.success).toBe(true)
    })

    it('應該處理社交權重參數', async () => {
      mockReq.query = {
        page: '1',
        limit: '10',
        social_weight: '0.5',
      }

      await getSocialCollaborativeFilteringRecommendationsController(mockReq, mockRes)

      expect(mockRes.json).toHaveBeenCalled()
      const response = mockRes.json.mock.calls[0][0]
      expect(response.success).toBe(true)
    })
  })

  describe('通用分頁功能測試', () => {
    it('應該計算正確的分頁資訊', async () => {
      mockReq.query = {
        page: '2',
        limit: '10',
      }

      await getContentBasedRecommendationsController(mockReq, mockRes)

      expect(mockRes.json).toHaveBeenCalled()
      const response = mockRes.json.mock.calls[0][0]
      
      if (response.data && response.data.pagination) {
        expect(response.data.pagination).toHaveProperty('page')
        expect(response.data.pagination).toHaveProperty('limit')
      }
    })

    it('應該處理排除 ID 列表', async () => {
      mockReq.query = {
        page: '1',
        limit: '10',
        exclude_ids: 'meme1,meme2,meme3',
      }

      await getContentBasedRecommendationsController(mockReq, mockRes)

      expect(mockRes.json).toHaveBeenCalled()
      const response = mockRes.json.mock.calls[0][0]
      expect(response.success).toBe(true)
    })

    it('應該處理排序參數', async () => {
      mockReq.query = {
        page: '1',
        limit: '10',
        sort_by: 'recommendation_score',
        sort_order: 'desc',
      }

      await getContentBasedRecommendationsController(mockReq, mockRes)

      expect(mockRes.json).toHaveBeenCalled()
      const response = mockRes.json.mock.calls[0][0]
      expect(response.success).toBe(true)
    })
  })

  describe('錯誤處理測試', () => {
    it('應該處理無效的用戶 ID', async () => {
      mockReq.user = null

      await getContentBasedRecommendationsController(mockReq, mockRes)

      expect(mockRes.json).toHaveBeenCalled()
      // 控制器可能允許匿名用戶
      const response = mockRes.json.mock.calls[0][0]
      expect(response).toBeDefined()
    })

    it('應該處理資料庫錯誤', async () => {
      // 模擬資料庫錯誤
      const { default: Meme } = await import('../../../models/Meme.js')
      Meme.countDocuments = vi.fn().mockRejectedValue(new Error('Database error'))

      mockReq.query = {
        page: '1',
        limit: '10',
      }

      await getContentBasedRecommendationsController(mockReq, mockRes)

      expect(mockRes.status).toHaveBeenCalledWith(500)
      expect(mockRes.json).toHaveBeenCalledWith(
        expect.objectContaining({
          success: false,
        }),
      )
    })
  })
})<|MERGE_RESOLUTION|>--- conflicted
+++ resolved
@@ -89,10 +89,7 @@
   getTagBasedRecommendationsController,
   getCollaborativeFilteringRecommendationsController,
   getSocialCollaborativeFilteringRecommendationsController,
-<<<<<<< HEAD
 } = await import('../../../controllers/recommendationController.js')
-=======
-} from '../../../controllers/recommendationController.js'
 
 // Mock 依賴
 vi.mock('../../../models/Meme.js', () => ({
@@ -140,7 +137,6 @@
     totalCount: 0
   })
 }))
->>>>>>> edb99d47
 
 describe('推薦系統分頁功能測試', () => {
   let mockReq, mockRes
