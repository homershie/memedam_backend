--- conflicted
+++ resolved
@@ -42,32 +42,12 @@
     if (req.user && req.user._id) {
       try {
         // 確保 userId 是 ObjectId 類型
-<<<<<<< HEAD
-        const { ObjectId } = mongoose.Types
-        let userId = req.user._id
-
-        // 檢查 userId 是否已經是 ObjectId
-        if (!(userId instanceof ObjectId)) {
-          try {
-            userId = new ObjectId(String(userId))
-          } catch {
-            logger.warn(`無效的用戶ID格式，跳過用戶隱私同意檢查: ${req.user._id}`)
-            userId = null
-          }
-        }
-
-        if (userId) {
-          consent = await PrivacyConsent.findActiveByUserId(userId)
-          logger.debug(`用戶隱私同意檢查: userId=${userId}, found=${!!consent}`)
-        }
-=======
         const userId =
           req.user._id instanceof mongoose.Types.ObjectId
             ? req.user._id
             : new mongoose.Types.ObjectId(String(req.user._id))
         consent = await PrivacyConsent.findActiveByUserId(userId)
         logger.debug(`用戶隱私同意檢查: userId=${userId}, found=${!!consent}`)
->>>>>>> a3045638
       } catch (userError) {
         logger.error('檢查用戶隱私同意失敗:', {
           userId: req.user?._id,
@@ -87,36 +67,13 @@
         // 如果已登入且找到的同意記錄是基於 session、且尚未綁定 userId，則進行遷移
         if (req.user && req.user._id && consent && !consent.userId) {
           try {
-<<<<<<< HEAD
-            const { ObjectId } = mongoose.Types
-            let migratedUserId = req.user._id
-
-            // 檢查 userId 是否已經是 ObjectId
-            if (!(migratedUserId instanceof ObjectId)) {
-              try {
-                migratedUserId = new ObjectId(String(migratedUserId))
-              } catch {
-                logger.warn(`遷移時無效的用戶ID格式: ${req.user._id}`)
-                migratedUserId = null
-              }
-            }
-
-            if (migratedUserId) {
-              logger.info(`遷移 session 同意記錄到 userId: ${consent.sessionId} -> ${migratedUserId}`)
-              consent.userId = migratedUserId
-              consent.updatedAt = new Date()
-              await consent.save()
-            }
-=======
+            const { ObjectId } = require('mongoose').Types
             const migratedUserId =
-              req.user._id instanceof mongoose.Types.ObjectId
-                ? req.user._id
-                : new mongoose.Types.ObjectId(String(req.user._id))
+              req.user._id instanceof ObjectId ? req.user._id : new ObjectId(String(req.user._id))
             logger.info(`遷移 session 同意記錄到 userId: ${consent.sessionId} -> ${migratedUserId}`)
             consent.userId = migratedUserId
             consent.updatedAt = new Date()
             await consent.save()
->>>>>>> a3045638
           } catch (migrateError) {
             logger.error('遷移 session 同意記錄失敗:', {
               sessionId: consent.sessionId,
